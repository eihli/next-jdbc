--- conflicted
+++ resolved
@@ -849,12 +849,6 @@
         [{:next.jdbc/update-count (.getUpdateCount this)}])))
 
   java.sql.Statement
-<<<<<<< HEAD
-  ;; we can't tell if this Statement will return generated keys
-  ;; but the stmt-sql routines pass a truthy value to at least
-  ;; attempt it -- so we must explicitly pass it to the other calls
-=======
->>>>>>> c4430abe
   (-execute [this sql-params opts]
     (assert (= 1 (count sql-params))
             "Parameters cannot be provided when executing a non-prepared Statement")
@@ -870,12 +864,7 @@
   (-execute-one [this sql-params opts]
     (assert (= 1 (count sql-params))
             "Parameters cannot be provided when executing a non-prepared Statement")
-<<<<<<< HEAD
-    (if-let [rs (stmt-sql->result-set this (first sql-params)
-                                      (assoc opts :return-keys true))]
-=======
     (if-let [rs (stmt-sql->result-set this (first sql-params))]
->>>>>>> c4430abe
       (let [builder-fn (get opts :builder-fn as-maps)
             builder    (builder-fn rs opts)]
         (when (.next rs)
@@ -885,7 +874,6 @@
   (-execute-all [this sql-params opts]
     (assert (= 1 (count sql-params))
             "Parameters cannot be provided when executing a non-prepared Statement")
-<<<<<<< HEAD
     (if (:multi-rs opts)
       (loop [go (.execute this (first sql-params)) acc []]
         (if-let [rs (stmt->result-set-update-count
@@ -896,11 +884,6 @@
                                         (assoc opts :return-keys true))]
         (datafiable-result-set rs (.getConnection this) opts)
         [{:next.jdbc/update-count (.getUpdateCount this)}])))
-=======
-    (if-let [rs (stmt-sql->result-set this (first sql-params))]
-      (datafiable-result-set rs (.getConnection this) opts)
-      [{:next.jdbc/update-count (.getUpdateCount this)}]))
->>>>>>> c4430abe
 
   Object
   (-execute [this sql-params opts]
