--- conflicted
+++ resolved
@@ -2,15 +2,11 @@
 
 Only accretive/fixative changes will be made from now on.
 
-<<<<<<< HEAD
-Changes made on master since 1.0.476:
+Changes made since the 1.0.478 release:
 * WIP: nested transaction support!
-=======
-Changes made since the 1.0.478 release:
 * Address #124 by extending `next.jdbc.sql.builder/for-query` to support `:top` (SQL Server), `:limit` / `:offset` (MySQL/PostgreSQL), `:offset` / `:fetch` (SQL Standard).
 * Allow `:all` to be passed into `find-by-keys` instead of an example hash map or a where clause vector so all rows will be returned (expected to be used with `:offset` etc to support simple pagination of an entire table).
 * Add `:columns` option to `find-by-keys` (and `get-by-id`) to specify a subset of columns to be returned in each row. This can also specify an alias for the column and allows for computed expressions to be selected with an alias.
->>>>>>> a4a8602a
 
 ## Stable Builds
 
