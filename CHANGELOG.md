# Change Log

Only accretive/fixative changes will be made from now on.

<<<<<<< HEAD
Changes made on master since 1.0.462:
* Add tests for `"jtds"` database driver (against MS SQL Server), making it officially supported.
* Switch from OpenTable Embedded PostgreSQL to Zonky's version, so that testing can move forward from PostgreSQL 10.11 to 12.2.0.
* Fix potential reflection warnings caused by `next.jdbc.prepare/statement` being incorrectly type-hinted.
* Address #119 by clarifying realization actions in the docstrings for `row-number`, `column-names`, and `metadata`.
* Address #115 by adding equivalent of `db-do-commands` in the `clojure.java.jdbc` migration guide.
* Add log4j2 as a test dependency so that I have better control over logging (which makes debugging easier!).
* WIP: support for stored procedures and multiple result sets!

=======
>>>>>>> ffc15fb1
## Stable Builds

* 2020-06-22 -- 1.0.475
  * Add tests for `"jtds"` database driver (against MS SQL Server), making it officially supported.
  * Switch from OpenTable Embedded PostgreSQL to Zonky's version, so that testing can move forward from PostgreSQL 10.11 to 12.2.0.
  * Fix potential reflection warnings caused by `next.jdbc.prepare/statement` being incorrectly type-hinted.
  * Address #122 by adding `next.jdbc.with-options` that lets you wrap up a connectable along with default options that should be applied to all operations on that connectable.
  * Address #119 by clarifying realization actions in the docstrings for `row-number`, `column-names`, and `metadata`.
  * Address #115 by adding equivalent of `db-do-commands` in the `clojure.java.jdbc` migration guide.
  * Add log4j2 as a test dependency so that I have better control over logging (which makes debugging easier!).

* 2020-05-31 -- 1.0.462
  * Addition of `next.jdbc.datafy` to provide more `datafy`/`nav` introspection (see the additional section in **datafy, nav, and :schema** for details).
  * Addition of `next.jdbc.result-set/metadata` to provide (datafied) result set metadata within `plan`.

* 2020-05-23 -- 1.0.445
  * Enhanced support in `plan` for "metadata" access: `row-number` and `column-names` can be called on the abstract row (even after calling `datafiable-row`). In addition, `Associative` access via numeric "keys" will read columns by index, and row abstractions now support `Indexed` access via `nth` (which will also read columns by index). Fixes #110.
  * Support for Stuart Sierra's Component library, via `next.jdbc.connection/component`. See updated **Getting Started** guide for usage.
  * Add example of getting generated keys from `execute-batch!`.
  * Add MySQL-specific result set streaming tip.
  * Add array handling example to PostgreSQL **Tips & Tricks**. PR #108 from @maxp.
  * Investigate possible solutions for #106 (mutable transaction thread safety) -- experimental `locking` on `Connection` object.

* 2020-04-10 -- 1.0.424
  * In **Tips & Tricks**, noted that MySQL returns `BLOB` columns as `byte[]` instead of `java.sql.Blob`.
  * Address #103, #104 by adding a section on timeouts to **Tips & Tricks**.
  * Fix #102 by allowing keywords or strings in `:return-keys`.
  * Fix #101 by tightening the spec on a JDBC URL to correctly reflect that it must start with `jdbc:`.
  * Add support for calling `.getLoginTimeout`/`.setLoginTimeout` on the reified `DataSource` returned by `get-datasource` when called on a hash map "db-spec" or JDBC URL string.
  * Documentation improvements based on feedback (mostly from Slack), including a section on database metadata near the end of **Getting Started**.

* 2020-03-16 -- 1.0.409
  * Address #100 by adding support for MariaDB (@green-coder). Set `NEXT_JDBC_TEST_MARIADB=true` as well as `NEXT_JDBC_TEST_MYSQL=true` in order to run tests against MariaDB.

* 2020-03-14 -- 1.0.405 (no code changes -- just documentation)
  * Improve documentation around `plan` so `reduce` etc is more obvious.
  * Attempt to drive readers to cljdoc.org instead of the GitHub version (which is harder to navigate).

* 2020-03-02 -- 1.0.395
  * Add `read-as-instant` and `read-as-local` functions to `next.jdbc.date-time` to extend `ReadableColumn` so that SQL `DATE` and `TIMESTAMP` columns can be read as Java Time types.
  * Specifically call out PostgreSQL as needing `next.jdbc.date-time` to enable automatic conversion of `java.util.Date` objects to SQL timestamps for prepared statements (#95).
  * Split **Tips & Tricks** into its own page, with a whole new section on using JSON data types with PostgreSQL (#94 -- thank you @vharmain).
  * Bump dependencies to latest.

* 2020-02-28 -- 1.0.384
  * Add PostgreSQL streaming option information to **Tips & Tricks** (#87).
  * Minor documentation fixes (including #85, #92, #93).
  * Improve `Unknown dbtype` exception message (to clarify that `:classname` is also missing, #90).
  * Fix #88 by using 1-arity `keyword` call when table name unavailable (or `:qualifier-fn` returns `nil` or an empty string); also allows `:qualifier-fn` function to be called on empty table name (so `:qualifier-fn (constantly "qual")` will now work much like `clojure.java.jdbc`'s `:qualifier "qual"` worked).
  * Address #89, #91 by making minor performance tweaks to `next.jdbc.result-set` functions.
  * Planning to move to MAJOR.MINOR.COMMITS versioning scheme (1.0.384).

* 2019-12-20 -- 1.0.13
  * Fix #82 by adding `clojure.java.data`-based support for setting arbitrary properties on `Connection` and `PreparedStatement` objects, post-creation. Note: this uses the Java reflection API under the hood.
  * Adds `next.jdbc.prepare/statement` to create `Statement` objects with all the options available to `prepare` except `:return-keys`.
  * Update `org.clojure/java.data` to 0.1.5 (for property setting).
  * Additional clarifications in the documentation based on feedback on Slack.

* 2019-12-11 -- 1.0.12
  * Address #81 by splitting the SQL-building functions out of `next.jdbc.sql` into `next.jdbc.sql.builder`.
  * Fix #80 by avoiding the auto-commit restore after a failed rollback in a failed transaction.
  * Address #78 by documenting the `:connectionInitSql` workaround for HikariCP/PostgreSQL and non-default schemas.

* 2019-12-07 -- 1.0.11
  * Fix #76 by avoiding conversions on `java.sql.Date` and `java.sql.Timestamp`.
  * Add testing against Microsoft SQL Server (run tests with environment variables `NEXT_JDBC_TEST_MSSQL=yes` and `MSSQL_SA_PASSWORD` set to your local -- `127.0.0.1:1433` -- SQL Server `sa` user password; assumes that it can create and drop `fruit` and `fruit_time` tables in the `model` database).
  * Add testing against MySQL (run tests with environment variables `NEXT_JDBC_TEST_MYSQL=yes` and `MYSQL_ROOT_PASSWORD` set to your local -- `127.0.0.1:3306` -- MySQL `root` user password; assumes you have already created an empty database called `clojure_test`).
  * Bump several JDBC driver versions for up-to-date testing.
  * Minor documentation fixes.

* 2019-11-14 -- 1.0.10
  * Fix #75 by adding support for `java.sql.Statement` to `plan`, `execute!`, and `execute-one!`.
  * Address #74 by making several small changes to satisfy Eastwood.
  * Fix #73 by providing a new, optional namespace `next.jdbc.date-time` that can be required if your database driver needs assistance converting `java.util.Date` (PostgreSQL!) or the Java Time types to SQL `timestamp` (or SQL `date`/`time`).
  * Fix link to **All The Options** in **Migration from `clojure.java.jdbc`**. PR #71 (@laurio).
  * Address #70 by adding **CLOB & BLOB SQL Types** to the **Tips & Tricks** section of **Friendly SQL Functions** and by adding `next.jdbc.result-set/clob-column-reader` and `next.jdbc.result-set/clob->string` helper to make it easier to deal with `CLOB` column data.
  * Clarify what `execute!` and `execute-one!` produce when the result set is empty (`[]` and `nil` respectively, and there are now tests for this). Similarly for `find-by-keys` and `get-by-id`.
  * Add **MS SQL Server** section to **Tips & Tricks** to note that it returns an empty string for table names by default (so table-qualified column names are not available). Using the `:result-type` (scroll) and `:concurrency` options will cause table names to be returned.
  * Clarify that **Friendly SQL Functions** are deliberately simple (hint: they will not be enhanced or expanded -- use `plan`, `execute!`, and `execute-one!` instead, with a DSL library if you want!).
  * Improve migration docs: explicitly recommend the use of a datasource for code that needs to work with both `clojure.java.jdbc` and `next.jdbc`; add caveats about column name conflicts (in several places).
  * Improve `datafy`/`nav` documentation around `:schema`.
  * Update `org.clojure/java.data` to `"0.1.4"` (0.1.2 fixes a number of reflection warnings).

* 2019-10-11 -- 1.0.9
  * Address #69 by trying to clarify when to use `execute-one!` vs `execute!` vs `plan`.
  * Address #68 by clarifying that builder functions do not affect the "fake result set" containing `:next.jdbc/update-count`.
  * Fix #67 by adding `:jdbcUrl` version spec.
  * Add `next.jdbc.optional/as-maps-adapter` to provide a way to override the default result set reading behavior of using `.getObject` when omitting SQL `NULL` values from result set maps.

* 2019-09-27 -- 1.0.8
  * Fix #66 by adding support for a db-spec hash map format containing a `:jdbcUrl` key (consistent with `->pool`) so that you can create a datasource from a JDBC URL string and additional options.
  * Address #65 by adding a HugSQL "quick start" to the **Friendly SQL Functions** section of the docs.
  * Add `next.jdbc.specs/unstrument`. PR #64 (@gerred).
  * Address #63 by improving documentation around qualified column names and `:qualifier` (`clojure.java.jdbc`) migration, with a specific caveat about Oracle not fully supporting `.getTableName()`.

* 2019-09-09 -- 1.0.7
  * Address #60 by supporting simpler schema entry formats: `:table/column` is equivalent to the old `[:table :column :one]` and `[:table/column]` is equivalent to the old `[:table :column :many]`. The older formats will continue to be supported but should be considered deprecated. PR #62 (@seancorfield).
  * Added test for using `ANY(?)` and arrays in PostgreSQL for `IN (?,,,?)` style queries. Added a **Tips & Tricks** section to **Friendly SQL Functions** with database-specific suggestions, that starts with this one.
  * Improved documentation in several areas.

* 2019-08-24 -- 1.0.6
  * Improved documentation around `insert-multi!` and `execute-batch!` (addresses #57).
  * Fix #54 by improving documentation around data type conversions (and the `ReadableColumn` and `SettableParameter` protocols).
  * Fix #52 by using a US-locale function in the "lower" result set builders to avoid unexpected character changes in column names in locales such as Turkish. If you want the locale-sensitive behavior, pass `clojure.string/lower-case` into one of the "modified" result set builders.
  * Add `next.jdbc.result-set/as-maps-adapter` and `next.jdbc.result-set/as-arrays-adapter` to provide a way to override the default result set reading behavior of using `.getObject`.
  * Update `org.clojure/test.check` to `"0.10.0"`.

* 2019-08-05 -- 1.0.5
  * Fix #51 by implementing `IPersistentMap` fully for the "mapified" result set inside `plan`. This adds support for `dissoc` and `cons` (which will both realize a row), `count` (which returns the column count but does not realize a row), `empty` (returns an empty hash map without realizing a row), etc.
  * Improved documentation around connection pooling (HikariCP caveats).

* 2019-07-24 -- 1.0.4
  * Fix #50 by adding machinery to test against (embedded) PostgreSQL!
  * Improved documentation for connection pooled datasources (including adding a Component example); clarified the recommendations for globally overriding default options (write a wrapper namespace that suits your usage).
  * Note: this release is primarily to fix the cljdoc.org documentation via repackaging the JAR file.

* 2019-07-23 -- 1.0.3
  * Fix #48 by adding `next.jdbc.connection/->pool` and documenting how to use HikariCP and c3p0 in the Getting Started docs (as well as adding tests for both libraries).
  * Documentation improvements, including examples of extending `ReadableColumn` and `SettableParameter`.
  * Updated test dependencies (testing against more recent versions of several drivers).

* 2019-07-15 -- 1.0.2
  * Fix #47 by refactoring database specs to be a single hash map instead of pouring multiple maps into one.
  * Fix #46 by allowing `:host` to be `:none` which tells `next.jdbc` to omit the host/port section of the JDBC URL, so that local databases can be used with `:dbtype`/`:classname` for database types that `next.jdbc` does not know. Also added `:dbname-separator` and `:host-prefix` to the "db-spec" to allow fine-grained control over how the JDBC URL is assembled.
  * Fix #45 by adding [TimesTen](https://www.oracle.com/database/technologies/related/timesten.html) driver support.
  * Fix #44 so that `insert-multi!` with an empty `rows` vector returns `[]`.
  * Fix #43 by adjusting the spec for `insert-multi!` to "require less" of the `cols` and `rows` arguments.
  * Fix #42 by adding specs for `execute-batch!` and `set-parameters` in `next.jdbc.prepare`.
  * Fix #41 by improving docstrings and documentation, especially around prepared statement handling.
  * Fix #40 by adding `next.jdbc.prepare/execute-batch!`.
  * Added `assert`s in `next.jdbc.sql` as more informative errors for cases that would generate SQL exceptions (from malformed SQL).
  * Added spec for `:order-by` to reflect what is actually permitted.
  * Expose `next.jdbc.connect/dbtypes` as a table of known database types and aliases, along with their class name(s), port, and other JDBC string components.

* 2019-07-03 -- 1.0.1
  * Fix #37 by adjusting the spec for `with-transaction` to "require less" of the `:binding` vector.
  * Fix #36 by adding type hint in `with-transaction` macro.
  * Fix #35 by explaining the database-specific options needed to ensure `insert-multi!` performs a single, batched operation.
  * Fix #34 by explaining save points (in the Transactions documentation).
  * Fix #33 by updating the spec for the example `key-map` in `find-by-keys`, `update!`, and `delete!` to reflect that you cannot pass an empty map to these functions (and added tests to ensure the calls fail with spec errors).

* 2019-06-12 -- 1.0.0 "gold"
  * Address #31 by making `reify`'d objects produce a more informative string representation if they are printed (e.g., misusing `plan` by not reducing it or not mapping an operation over the rows).
  * Fix #26 by exposing `next.jdbc.result-set/datafiable-result-set` so that various `java.sql.DatabaseMetaData` methods that return result metadata information in `ResultSet`s can be easily turned into a fully realized result set.

* 2019-06-04 -- 1.0.0-rc1:
  * Fix #24 by adding return type hints to `next.jdbc` functions.
  * Fix #22 by adding `next.jdbc.optional` with six map builders that omit `NULL` columns from the row hash maps.
  * Documentation improvements (#27, #28, and #29), including changing "connectable" to "transactable" for the `transact` function and the `with-transaction` macro (for consistency with the name of the underlying protocol).
  * Fix #30 by adding `modified` variants of column name functions and builders. The `lower` variants have been rewritten in terms of these new `modified` variants. This adds `:label-fn` and `:qualifier-fn` options that mirror `:column-fn` and `:table-fn` for row builders.

* 2019-05-24 -- 1.0.0-beta1:
  * Set up CircleCI testing (just local DBs for now).
  * Address #21 by adding `next.jdbc.specs` and documenting basic usage.
  * Fix #19 by caching loaded database driver classes.
  * Address #16 by renaming `reducible!` to `plan` (**BREAKING CHANGE!**).
  * Address #3 by deciding to maintain this library outside Clojure Contrib.

## Alpha Builds

* 2019-05-04 -- 1.0.0-alpha13 -- Fix #18 by removing more keys from properties when creating connections.
* 2019-04-26 -- 1.0.0-alpha12 -- Fix #17 by renaming `:next.jdbc/sql-string` to `:next.jdbc/sql-params` (**BREAKING CHANGE!**) and pass whole vector.
* 2019-04-24 -- 1.0.0-alpha11 -- Rename `:gen-fn` to `:builder-fn` (**BREAKING CHANGE!**); Fix #13 by adding documentation for `datafy`/`nav`/`:schema`; Fix #15 by automatically adding `:next.jdbc/sql-string` (as of 1.0.0-alpha12: `:next.jdbc/sql-params`) into the options hash map, so custom builders can depend on the SQL string.
* 2019-04-22 -- 1.0.0-alpha9 -- Fix #14 by respecting `:gen-fn` (as of 1.0.0-alpha11: `:builder-fn`) in `execute-one` for `PreparedStatement`.
* 2019-04-21 -- 1.0.0-alpha8 -- Initial publicly announced release.<|MERGE_RESOLUTION|>--- conflicted
+++ resolved
@@ -2,18 +2,9 @@
 
 Only accretive/fixative changes will be made from now on.
 
-<<<<<<< HEAD
-Changes made on master since 1.0.462:
-* Add tests for `"jtds"` database driver (against MS SQL Server), making it officially supported.
-* Switch from OpenTable Embedded PostgreSQL to Zonky's version, so that testing can move forward from PostgreSQL 10.11 to 12.2.0.
-* Fix potential reflection warnings caused by `next.jdbc.prepare/statement` being incorrectly type-hinted.
-* Address #119 by clarifying realization actions in the docstrings for `row-number`, `column-names`, and `metadata`.
-* Address #115 by adding equivalent of `db-do-commands` in the `clojure.java.jdbc` migration guide.
-* Add log4j2 as a test dependency so that I have better control over logging (which makes debugging easier!).
+Changes made on master since 1.0.475:
 * WIP: support for stored procedures and multiple result sets!
 
-=======
->>>>>>> ffc15fb1
 ## Stable Builds
 
 * 2020-06-22 -- 1.0.475
